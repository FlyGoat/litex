--- conflicted
+++ resolved
@@ -121,11 +121,7 @@
             ),
             If(wb.ack,
                 avl.readdatavalid.eq(1),
-<<<<<<< HEAD
-                NextValue(burst_address, burst_address + word_width),
-=======
                 NextValue(burst_address, burst_address + burst_increment),
->>>>>>> 82526460
                 NextValue(burst_count, burst_count - 1)
             ),
             If(burst_count == 0,
