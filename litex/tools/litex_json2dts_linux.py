--- conflicted
+++ resolved
@@ -420,17 +420,10 @@
         idx = (0 if i == '' else i)
         ethphy_name = "ethphy" + str(i)
         ethmac_name = "ethmac" + str(i)
+        it_incr = {True: 1, False: 0}["rocket" in cpu_name]
         if ethphy_name in d["csr_bases"] and ethmac_name in d["csr_bases"]:
-
-<<<<<<< HEAD
             dts += """
             mac{idx}: mac@{ethmac_csr_base:x} {{
-=======
-    if "ethphy" in d["csr_bases"] and "ethmac" in d["csr_bases"]:
-        it_incr = {True: 1, False: 0}["rocket" in cpu_name]
-        dts += """
-            mac0: mac@{ethmac_csr_base:x} {{
->>>>>>> b8ca87ec
                 compatible = "litex,liteeth";
                 reg = <0x{ethmac_csr_base:x} 0x7c>,
                       <0x{ethphy_csr_base:x} 0x0a>,
@@ -443,7 +436,6 @@
                 status = "okay";
             }};
 """.format(
-<<<<<<< HEAD
     idx = idx,
     ethphy_csr_base  = d["csr_bases"][ethphy_name],
     ethmac_csr_base  = d["csr_bases"][ethmac_name],
@@ -452,17 +444,7 @@
     ethmac_rx_slots  = d["constants"][ethmac_name + "_rx_slots"],
     ethmac_tx_slots  = d["constants"][ethmac_name + "_tx_slots"],
     ethmac_slot_size  = d["constants"][ethmac_name + "_slot_size"],
-    ethmac_interrupt = "" if polling else "interrupts = <{}>;".format(d["constants"][ethmac_name + "_interrupt"]))
-=======
-    ethphy_csr_base  = d["csr_bases"]["ethphy"],
-    ethmac_csr_base  = d["csr_bases"]["ethmac"],
-    ethmac_mem_base  = d["memories"]["ethmac"]["base"],
-    ethmac_mem_size  = d["memories"]["ethmac"]["size"],
-    ethmac_rx_slots  = d["constants"]["ethmac_rx_slots"],
-    ethmac_tx_slots  = d["constants"]["ethmac_tx_slots"],
-    ethmac_slot_size  = d["constants"]["ethmac_slot_size"],
-    ethmac_interrupt = "" if polling else "interrupts = <{}>;".format(int(d["constants"]["ethmac_interrupt"]) + it_incr))
->>>>>>> b8ca87ec
+    ethmac_interrupt = "" if polling else "interrupts = <{}>;".format(int(d["constants"][ethmac_name + "_interrupt"]) + it_incr))
 
     # USB OHCI -------------------------------------------------------------------------------------
 
